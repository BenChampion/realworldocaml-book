<<<<<<< HEAD
| num | Chapter                              | Author |
|-----+--------------------------------------+--------|
| 02  | A Guided Tour                        | yaron  |
| 03  | Expressions, Variables and Functions |        |
| 04  | Lists, Options and Pattern-matching  |        |
| 05  | Algebraic Data Types                 |        |
| 06  | Error Handling                       |        |
| 07  | Programming with Mutation            |        |
| 08  | Modules                              |        |
| 09  | Advanced Modules                     |        |
| 10  | Synchronous I/O                      |        |
| 11  | Syntax Extensions                    | yaron  |
| 12  | Concurrent Programming               |        |
| 13  | Objects                              | jason  |
| 14  | Tuning the Runtime                   | anil   |
| 15  | Foreign Function Interface           | anil   |
| 16  | Camlp4                               | anil   |
| 17  | OCamlbuild                           | anil   |
| 18  | ocamllex/ocamlyacc                   | anil   |
=======
| Chapter                              | Author |
|--------------------------------------+--------|
| A Guided Tour                        | yaron  |
| Expressions, Variables and Functions |        |
| Lists, Options and Pattern-matching  |        |
| Algebraic Data Types                 |        |
| Error Handling                       |        |
| Programming with Mutation            |        |
| Modules                              |        |
| Advanced Modules                     |        |
| Synchronous I/O                      |        |
| Syntax Extensions                    | yaron  |
| Concurrent Programming               |        |
| Objects                              | jason  |
| Tuning the Runtime                   | anil   |
| Foreign Function Interface           | anil   |
| Camlp4                               | anil   |
| OCamlbuild                           | anil   |
| ocamllex/ocamlyacc                   |        |
>>>>>>> ce95353a
<|MERGE_RESOLUTION|>--- conflicted
+++ resolved
@@ -1,41 +1,19 @@
-<<<<<<< HEAD
 | num | Chapter                              | Author |
 |-----+--------------------------------------+--------|
-| 02  | A Guided Tour                        | yaron  |
-| 03  | Expressions, Variables and Functions |        |
-| 04  | Lists, Options and Pattern-matching  |        |
-| 05  | Algebraic Data Types                 |        |
-| 06  | Error Handling                       |        |
-| 07  | Programming with Mutation            |        |
-| 08  | Modules                              |        |
-| 09  | Advanced Modules                     |        |
-| 10  | Synchronous I/O                      |        |
-| 11  | Syntax Extensions                    | yaron  |
-| 12  | Concurrent Programming               |        |
-| 13  | Objects                              | jason  |
-| 14  | Tuning the Runtime                   | anil   |
-| 15  | Foreign Function Interface           | anil   |
-| 16  | Camlp4                               | anil   |
-| 17  | OCamlbuild                           | anil   |
-| 18  | ocamllex/ocamlyacc                   | anil   |
-=======
-| Chapter                              | Author |
-|--------------------------------------+--------|
-| A Guided Tour                        | yaron  |
-| Expressions, Variables and Functions |        |
-| Lists, Options and Pattern-matching  |        |
-| Algebraic Data Types                 |        |
-| Error Handling                       |        |
-| Programming with Mutation            |        |
-| Modules                              |        |
-| Advanced Modules                     |        |
-| Synchronous I/O                      |        |
-| Syntax Extensions                    | yaron  |
-| Concurrent Programming               |        |
-| Objects                              | jason  |
-| Tuning the Runtime                   | anil   |
-| Foreign Function Interface           | anil   |
-| Camlp4                               | anil   |
-| OCamlbuild                           | anil   |
-| ocamllex/ocamlyacc                   |        |
->>>>>>> ce95353a
+|  02 | A Guided Tour                        | yaron  |
+|  03 | Expressions, Variables and Functions |        |
+|  04 | Lists, Options and Pattern-matching  |        |
+|  05 | Algebraic Data Types                 |        |
+|  06 | Error Handling                       |        |
+|  07 | Programming with Mutation            |        |
+|  08 | Modules                              |        |
+|  09 | Advanced Modules                     |        |
+|  10 | Synchronous I/O                      |        |
+|  11 | Syntax Extensions                    | yaron  |
+|  12 | Concurrent Programming               |        |
+|  13 | Objects                              | jason  |
+|  14 | Tuning the Runtime                   | anil   |
+|  15 | Foreign Function Interface           | anil   |
+|  16 | Camlp4                               | anil   |
+|  17 | OCamlbuild                           | anil   |
+|  18 | ocamllex/ocamlyacc                   |        |