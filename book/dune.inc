
(rule
 (alias html)
 (target classes.html)
 (action (run rwo-convert_md  %{dep:classes/README.md} -t html -o %{target})))

(rule
 (alias latex)
 (target classes.md)
 (action (run rwo-convert_md  %{dep:classes/README.md} -t md -o %{target})))

(rule
 (alias html)
 (target command-line-parsing.html)
 (action (run rwo-convert_md  %{dep:command-line-parsing/README.md} -t html -o %{target})))

(rule
 (alias latex)
 (target command-line-parsing.md)
 (action (run rwo-convert_md  %{dep:command-line-parsing/README.md} -t md -o %{target})))

(rule
 (alias html)
 (target compiler-backend.html)
 (action (run rwo-convert_md  %{dep:compiler-backend/README.md} -t html -o %{target})))

(rule
 (alias latex)
 (target compiler-backend.md)
 (action (run rwo-convert_md  %{dep:compiler-backend/README.md} -t md -o %{target})))

(rule
 (alias html)
 (target compiler-frontend.html)
 (action (run rwo-convert_md  %{dep:compiler-frontend/README.md} -t html -o %{target})))

(rule
 (alias latex)
 (target compiler-frontend.md)
 (action (run rwo-convert_md  %{dep:compiler-frontend/README.md} -t md -o %{target})))

(rule
 (alias html)
 (target concurrent-programming.html)
 (action (run rwo-convert_md  %{dep:concurrent-programming/README.md} -t html -o %{target})))

(rule
 (alias latex)
 (target concurrent-programming.md)
 (action (run rwo-convert_md  %{dep:concurrent-programming/README.md} -t md -o %{target})))

(rule
 (alias html)
 (target data-serialization.html)
 (action (run rwo-convert_md  %{dep:data-serialization/README.md} -t html -o %{target})))

(rule
 (alias latex)
 (target data-serialization.md)
 (action (run rwo-convert_md  %{dep:data-serialization/README.md} -t md -o %{target})))

(rule
 (alias html)
 (target error-handling.html)
 (action (run rwo-convert_md  %{dep:error-handling/README.md} -t html -o %{target})))

(rule
 (alias latex)
 (target error-handling.md)
 (action (run rwo-convert_md  %{dep:error-handling/README.md} -t md -o %{target})))

(rule
 (alias html)
 (target files-modules-and-programs.html)
 (action (run rwo-convert_md  %{dep:files-modules-and-programs/README.md} -t html -o %{target})))

(rule
 (alias latex)
 (target files-modules-and-programs.md)
 (action (run rwo-convert_md  %{dep:files-modules-and-programs/README.md} -t md -o %{target})))

(rule
 (alias html)
 (target first-class-modules.html)
 (action (run rwo-convert_md  %{dep:first-class-modules/README.md} -t html -o %{target})))

(rule
 (alias latex)
 (target first-class-modules.md)
 (action (run rwo-convert_md  %{dep:first-class-modules/README.md} -t md -o %{target})))

(rule
 (alias html)
 (target foreign-function-interface.html)
 (action (run rwo-convert_md  %{dep:foreign-function-interface/README.md} -t html -o %{target})))

(rule
 (alias latex)
 (target foreign-function-interface.md)
 (action (run rwo-convert_md  %{dep:foreign-function-interface/README.md} -t md -o %{target})))

(rule
 (alias html)
 (target functors.html)
 (action (run rwo-convert_md  %{dep:functors/README.md} -t html -o %{target})))

(rule
 (alias latex)
 (target functors.md)
 (action (run rwo-convert_md  %{dep:functors/README.md} -t md -o %{target})))

(rule
 (alias html)
 (target gadts.html)
 (action (run rwo-convert_md  %{dep:gadts/README.md} -t html -o %{target})))

(rule
 (alias latex)
 (target gadts.md)
 (action (run rwo-convert_md  %{dep:gadts/README.md} -t md -o %{target})))

(rule
 (alias html)
 (target garbage-collector.html)
 (action (run rwo-convert_md  %{dep:garbage-collector/README.md} -t html -o %{target})))

(rule
 (alias latex)
 (target garbage-collector.md)
 (action (run rwo-convert_md  %{dep:garbage-collector/README.md} -t md -o %{target})))

(rule
 (alias html)
 (target guided-tour.html)
 (action (run rwo-convert_md  %{dep:guided-tour/README.md} -t html -o %{target})))

(rule
 (alias latex)
 (target guided-tour.md)
 (action (run rwo-convert_md  %{dep:guided-tour/README.md} -t md -o %{target})))

(rule
 (alias html)
 (target imperative-programming.html)
 (action (run rwo-convert_md  %{dep:imperative-programming/README.md} -t html -o %{target})))

(rule
 (alias latex)
 (target imperative-programming.md)
 (action (run rwo-convert_md  %{dep:imperative-programming/README.md} -t md -o %{target})))

(rule
 (alias html)
 (target json.html)
 (action (run rwo-convert_md  %{dep:json/README.md} -t html -o %{target})))

(rule
 (alias latex)
 (target json.md)
 (action (run rwo-convert_md  %{dep:json/README.md} -t md -o %{target})))

(rule
 (alias html)
 (target lists-and-patterns.html)
 (action (run rwo-convert_md  %{dep:lists-and-patterns/README.md} -t html -o %{target})))

(rule
 (alias latex)
 (target lists-and-patterns.md)
 (action (run rwo-convert_md  %{dep:lists-and-patterns/README.md} -t md -o %{target})))

(rule
 (alias html)
 (target maps-and-hashtables.html)
 (action (run rwo-convert_md  %{dep:maps-and-hashtables/README.md} -t html -o %{target})))

(rule
 (alias latex)
 (target maps-and-hashtables.md)
 (action (run rwo-convert_md  %{dep:maps-and-hashtables/README.md} -t md -o %{target})))

(rule
 (alias html)
 (target objects.html)
 (action (run rwo-convert_md  %{dep:objects/README.md} -t html -o %{target})))

(rule
 (alias latex)
 (target objects.md)
 (action (run rwo-convert_md  %{dep:objects/README.md} -t md -o %{target})))

(rule
 (alias html)
 (target parsing-with-ocamllex-and-menhir.html)
 (action (run rwo-convert_md  %{dep:parsing-with-ocamllex-and-menhir/README.md} -t html -o %{target})))

(rule
 (alias latex)
 (target parsing-with-ocamllex-and-menhir.md)
 (action (run rwo-convert_md  %{dep:parsing-with-ocamllex-and-menhir/README.md} -t md -o %{target})))

(rule
 (alias html)
<<<<<<< HEAD
=======
 (target platform.html)
 (action (run rwo-convert_md  %{dep:platform/README.md} -t html -o %{target})))

(rule
 (alias latex)
 (target platform.md)
 (action (run rwo-convert_md  %{dep:platform/README.md} -t md -o %{target})))

(rule
 (alias html)
 (target ppx.html)
 (action (run rwo-convert_md  %{dep:ppx/README.md} -t html -o %{target})))

(rule
 (alias latex)
 (target ppx.md)
 (action (run rwo-convert_md  %{dep:ppx/README.md} -t md -o %{target})))

(rule
 (alias html)
>>>>>>> 139aa563
 (target prologue.html)
 (action (run rwo-convert_md  %{dep:prologue/README.md} -t html -o %{target})))

(rule
 (alias latex)
 (target prologue.md)
 (action (run rwo-convert_md  %{dep:prologue/README.md} -t md -o %{target})))

(rule
 (alias html)
 (target records.html)
 (action (run rwo-convert_md  %{dep:records/README.md} -t html -o %{target})))

(rule
 (alias latex)
 (target records.md)
 (action (run rwo-convert_md  %{dep:records/README.md} -t md -o %{target})))

(rule
 (alias html)
 (target runtime-memory-layout.html)
 (action (run rwo-convert_md  %{dep:runtime-memory-layout/README.md} -t html -o %{target})))

(rule
 (alias latex)
 (target runtime-memory-layout.md)
 (action (run rwo-convert_md  %{dep:runtime-memory-layout/README.md} -t md -o %{target})))

(rule
 (alias html)
 (target testing.html)
 (action (run rwo-convert_md  %{dep:testing/README.md} -t html -o %{target})))

(rule
 (alias latex)
 (target testing.md)
 (action (run rwo-convert_md  %{dep:testing/README.md} -t md -o %{target})))

(rule
 (alias html)
 (target variables-and-functions.html)
 (action (run rwo-convert_md  %{dep:variables-and-functions/README.md} -t html -o %{target})))

(rule
 (alias latex)
 (target variables-and-functions.md)
 (action (run rwo-convert_md  %{dep:variables-and-functions/README.md} -t md -o %{target})))

(rule
 (alias html)
 (target variants.html)
 (action (run rwo-convert_md  %{dep:variants/README.md} -t html -o %{target})))

(rule
 (alias latex)
 (target variants.md)
 (action (run rwo-convert_md  %{dep:variants/README.md} -t md -o %{target})))<|MERGE_RESOLUTION|>--- conflicted
+++ resolved
@@ -201,8 +201,6 @@
 
 (rule
  (alias html)
-<<<<<<< HEAD
-=======
  (target platform.html)
  (action (run rwo-convert_md  %{dep:platform/README.md} -t html -o %{target})))
 
@@ -213,17 +211,6 @@
 
 (rule
  (alias html)
- (target ppx.html)
- (action (run rwo-convert_md  %{dep:ppx/README.md} -t html -o %{target})))
-
-(rule
- (alias latex)
- (target ppx.md)
- (action (run rwo-convert_md  %{dep:ppx/README.md} -t md -o %{target})))
-
-(rule
- (alias html)
->>>>>>> 139aa563
  (target prologue.html)
  (action (run rwo-convert_md  %{dep:prologue/README.md} -t html -o %{target})))
 
