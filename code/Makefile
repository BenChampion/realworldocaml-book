<<<<<<< HEAD
dirs=        json command-line-parsing guided-tour variables-and-functions lists-and-patterns sexpr maps-and-hash-tables
=======
dirs=        json command-line-parsing guided-tour variables-and-functions lists-and-patterns sexpr files-modules-and-programs
>>>>>>> 11a75c61

# html/md files directory
OBJ=         _build

# All the source files
ml_src=       $(wildcard $(dirs:%=%/*.ml))
mli_src=      $(wildcard $(dirs:%=%/*.mli))
json_src=     $(wildcard $(dirs:%=%/*.json))
atd_src=      $(wildcard $(dirs:%=%/*.atd))
scm_src=      $(wildcard $(dirs:%=%/*.scm))
syn_src=      $(wildcard $(dirs:%=%/*.syntax))
scripts=      $(wildcard $(dirs:%=%/*.sh))
rawscripts=   $(wildcard $(dirs:%=%/*.rawsh))
errscripts=   $(wildcard $(dirs:%=%/*.errsh))
topscripts=   $(wildcard $(dirs:%=%/*.topscript))
rawtscripts=   $(wildcard $(dirs:%=%/*.rawscript))

all_src=      $(ml_src) $(mli_src) $(json_src) $(atd_src) $(scm_src) $(syn_src)
all_scripts=  $(scripts:%.sh=%.out) $(errscripts:%.errsh=%.out) \
	      $(topscripts) $(rawtscripts) $(rawscripts:%.rawsh=%.out)

# The source files all map to %.<part>.html and %.<part>.md
all_src_html= $(all_src:%=$(OBJ)/%.0.html) $(all_scripts:%=$(OBJ)/%.0.html)
all_src_md=   $(all_src:%=$(OBJ)/%.0.md) $(all_scripts:%=$(OBJ)/%.0.md)

# Binaries we run
runtop=      $(realpath ../scripts/_build/run_core_toplevel.byte)
highlight=   $(realpath ../scripts/_build/syntax_highlight_code.native)

.PHONY: all
all: $(all_src_html) $(all_src_md)
	@ :

print-%:
	@echo $($*)

json/run_github_org.out:: json/build_github_org.out
command-line-parsing/run_basic_md5.out:: command-line-parsing/build_basic_md5.out
command-line-parsing/run_basic_and_default_md5.out:: command-line-parsing/build_basic_md5_with_optional_file.out command-line-parsing/build_basic_md5_with_default_file.out
command-line-parsing/run_cal_add_sub_days.out:: command-line-parsing/build_cal_add_sub_days.out
command-line-parsing/md5_completion.out:: command-line-parsing/build_basic_md5_with_flags.out
command-line-parsing/cal_completion.out:: command-line-parsing/build_cal_add_sub_days.out

$(OBJ)/%.mli.0.html $(OBJ)/%.mli.0.md: %.mli
	@mkdir -p $(@D)
	$(highlight) -builddir $(OBJ) -cow $< || (cat $@ && rm -f $@)

$(OBJ)/%.ml.0.html $(OBJ)/%.ml.0.md: %.ml
	@mkdir -p $(@D)
	$(highlight) -builddir $(OBJ) -cow $<  || (cat $@ && rm -f $@)

$(OBJ)/%.json.0.html $(OBJ)/%.json.0.md: %.json
	@mkdir -p $(@D)
	$(highlight) -builddir $(OBJ) -pygments json $< || (cat $@ && rm -f $@)

$(OBJ)/%.syntax.0.html: %.syntax
	@mkdir -p $(@D)
	$(highlight) -builddir $(OBJ) -pygments html $< || (cat $@ && rm -f $@)

$(OBJ)/%.atd.0.html: %.atd
	@mkdir -p $(@D)
	$(highlight) -builddir $(OBJ) -cow $< || (cat $@ && rm -f $@)

$(OBJ)/%.scm.0.html: %.scm
	@mkdir -p $(@D)
	$(highlight) -builddir $(OBJ) -pygments scheme $< || (cat $@ && rm -f $@)

$(OBJ)/%.topscript.0.md $(OBJ)/%.topscript.0.html: %.topscript
	@mkdir -p $(@D)
	cd $(*D) && $(runtop) $(*F).topscript -builddir "../$(@D)"

$(OBJ)/%.rawscript.0.md $(OBJ)/%.rawscript.0.html: %.rawscript
	@mkdir -p $(@D)
	$(highlight) -builddir $(OBJ) -rawscript $<

$(OBJ)/%.out.0.html $(OBJ)/%.out.0.md: %.out
	@mkdir -p $(@D)
	$(highlight) -builddir $(OBJ) -console $<

# The outputs of the shell scripts should be checked in.
%.out.full: %.sh
	./exec_script.sh $< > $@ || (cat $@ && rm -f $@)

%.out: %.out.full
	egrep -v "(^ocamlfind |^\+)" < $< > $@

%.out.full: %.errsh
	! ./exec_script.sh $< > $@ 2>&1 || (cat $@ && rm -f $@)

%.out: %.rawsh
	cp $< $@

clean:
	find . -name \*.out | xargs rm
	rm -rf $(OBJ)

clean-%:
	find $* -name \*.out | xargs rm
	rm -rf $(OBJ)/$*

.PRECIOUS: $(all_src) $(all_scripts)<|MERGE_RESOLUTION|>--- conflicted
+++ resolved
@@ -1,8 +1,5 @@
-<<<<<<< HEAD
 dirs=        json command-line-parsing guided-tour variables-and-functions lists-and-patterns sexpr maps-and-hash-tables
-=======
-dirs=        json command-line-parsing guided-tour variables-and-functions lists-and-patterns sexpr files-modules-and-programs
->>>>>>> 11a75c61
+dirs=        json command-line-parsing guided-tour variables-and-functions lists-and-patterns sexpr files-modules-and-programs maps-and-hash-tables
 
 # html/md files directory
 OBJ=         _build
